import React, { useState, useEffect } from 'react'
import { supabase } from '../../lib/supabase'
import { Question } from '../../lib/supabase'
import { BookOpen, Search, Filter, Plus, Edit, Trash2, Upload, FileText, CheckCircle, AlertCircle, ArrowUpDown, Edit3, ChevronLeft, ChevronRight, Eye, RotateCcw } from 'lucide-react'
import { Button } from '../ui/Button'
import { Input } from '../ui/Input'
import { EditQuestionModal } from './EditQuestionModal'

interface UploadResult {
  success: boolean
  message: string
  imported: number
  errors: string[]
}

export function QuestionManagement() {
  const [questions, setQuestions] = useState<Question[]>([])
  const [loading, setLoading] = useState(true)
  const [searchTerm, setSearchTerm] = useState('')
  const [selectedSubject, setSelectedSubject] = useState('')
  const [selectedLevel, setSelectedLevel] = useState('')
  const [selectedType, setSelectedType] = useState('')
  const [error, setError] = useState('')
  
  // Pagination states
  const [currentPage, setCurrentPage] = useState(1)
  const [totalQuestions, setTotalQuestions] = useState(0)
  const [questionsPerPage, setQuestionsPerPage] = useState(10)
  const [totalPages, setTotalPages] = useState(1)
  
  // Subject list state
  const [allSubjects, setAllSubjects] = useState<string[]>([])
<<<<<<< HEAD

  // Predefined list of all education levels
  const allEducationLevels = [
    'Darjah 1', 'Darjah 2', 'Darjah 3', 'Darjah 4', 'Darjah 5', 'Darjah 6',
    'Tingkatan 1', 'Tingkatan 2', 'Tingkatan 3', 'Tingkatan 4', 'Tingkatan 5'
  ]
=======
>>>>>>> 5a42de60
  
  // CSV Upload states
  const [selectedFile, setSelectedFile] = useState<File | null>(null)
  const [uploading, setUploading] = useState(false)
  const [uploadResult, setUploadResult] = useState<UploadResult | null>(null)
  const [showUploadModal, setShowUploadModal] = useState(false)

  // Edit Question Modal states
  const [selectedQuestionForEdit, setSelectedQuestionForEdit] = useState<Question | null>(null)
  const [showEditModal, setShowEditModal] = useState(false)

  // Delete states
  const [deletingQuestionId, setDeletingQuestionId] = useState<string | null>(null)

  // Question types
  const questionTypes = [
    { value: 'MCQ', label: 'Multiple Choice (MCQ)' },
    { value: 'ShortAnswer', label: 'Short Answer' },
    { value: 'Subjective', label: 'Subjective/Essay' },
    { value: 'Matching', label: 'Matching' }
  ]

  // Predefined list of all education levels
  const allEducationLevels = [
    'Darjah 1', 'Darjah 2', 'Darjah 3', 'Darjah 4', 'Darjah 5', 'Darjah 6',
    'Tingkatan 1', 'Tingkatan 2', 'Tingkatan 3', 'Tingkatan 4', 'Tingkatan 5'
  ]

  const fetchQuestions = async () => {
    try {
      setLoading(true)
      setError('')

      // Build the query
      let query = supabase
        .from('questions')
        .select('*', { count: 'exact' })

      // Apply filters
      if (searchTerm) {
        query = query.or(`question_text.ilike.%${searchTerm}%,topic.ilike.%${searchTerm}%`)
      }
      
      if (selectedSubject) {
        query = query.eq('subject', selectedSubject)
      }
      
      if (selectedLevel) {
        // Use ilike instead of eq for case-insensitive matching
        query = query.ilike('level', selectedLevel)
      }

      if (selectedType) {
        query = query.eq('type', selectedType)
      }

      // Apply pagination
      const from = (currentPage - 1) * questionsPerPage
      const to = from + questionsPerPage - 1
      
      query = query.range(from, to).order('created_at', { ascending: false })

      const { data, error: fetchError, count } = await query

      if (fetchError) {
        throw fetchError
      }

      setQuestions(data || [])
      setTotalQuestions(count || 0)
      setTotalPages(Math.ceil((count || 0) / questionsPerPage))
    } catch (err) {
      console.error('Error fetching questions:', err)
      setError('Failed to fetch questions')
    } finally {
      setLoading(false)
    }
  }

  // Use predefined subjects instead of fetching from database
  // This ensures all expected subjects are always available in the filter
  const predefinedSubjects = ['Bahasa Melayu', 'English', 'Mathematics', 'Science', 'History']

  const initializeSubjects = () => {
    setAllSubjects(predefinedSubjects)
  }

<<<<<<< HEAD


=======
>>>>>>> 5a42de60
  const handleDeleteQuestion = async (questionId: string) => {
    if (!confirm('Are you sure you want to delete this question?')) {
      return
    }

    try {
      setDeletingQuestionId(questionId)
      
      const { error } = await supabase
        .from('questions')
        .delete()
        .eq('id', questionId)

      if (error) throw error

      // Refresh the questions list
      await fetchQuestions()
    } catch (err) {
      console.error('Error deleting question:', err)
      setError('Failed to delete question')
    } finally {
      setDeletingQuestionId(null)
    }
  }

  const handleEditQuestion = (question: Question) => {
    setSelectedQuestionForEdit(question)
    setShowEditModal(true)
  }

  const handleQuestionUpdated = () => {
    fetchQuestions()
    setShowEditModal(false)
    setSelectedQuestionForEdit(null)
  }

  const handleResetFilters = () => {
    setSearchTerm('')
    setSelectedSubject('')
    setSelectedLevel('')
    setSelectedType('')
    setCurrentPage(1)
  }

  const handleFileSelect = (event: React.ChangeEvent<HTMLInputElement>) => {
    const file = event.target.files?.[0]
    if (file && file.type === 'text/csv') {
      setSelectedFile(file)
      setUploadResult(null)
    } else {
      alert('Please select a valid CSV file')
    }
  }

  const handleCSVUpload = async () => {
    if (!selectedFile) return

    setUploading(true)
    setUploadResult(null)

    try {
      const text = await selectedFile.text()
      const lines = text.split('\n').filter(line => line.trim())
      
      if (lines.length < 2) {
        throw new Error('CSV file must contain at least a header row and one data row')
      }

      const headers = lines[0].split(',').map(h => h.trim().toLowerCase())
      const requiredHeaders = ['level', 'subject', 'year', 'type', 'question_text']
      
      const missingHeaders = requiredHeaders.filter(h => !headers.includes(h))
      if (missingHeaders.length > 0) {
        throw new Error(`Missing required headers: ${missingHeaders.join(', ')}`)
      }

      const questions = []
      const errors = []

      for (let i = 1; i < lines.length; i++) {
        try {
          const values = lines[i].split(',').map(v => v.trim())
          const question: any = {}

          headers.forEach((header, index) => {
            question[header] = values[index] || ''
          })

          // Parse options if present
          if (question.options) {
            try {
              question.options = JSON.parse(question.options)
            } catch {
              question.options = question.options.split('|').map((opt: string) => opt.trim())
            }
          }

          questions.push(question)
        } catch (err) {
          errors.push(`Row ${i + 1}: ${err instanceof Error ? err.message : 'Invalid format'}`)
        }
      }

      if (questions.length === 0) {
        throw new Error('No valid questions found in CSV')
      }

      // Insert questions into database
      const { error: insertError } = await supabase
        .from('questions')
        .insert(questions)

      if (insertError) throw insertError

      setUploadResult({
        success: true,
        message: `Successfully imported ${questions.length} questions`,
        imported: questions.length,
        errors
      })

      // Refresh questions list
      await fetchQuestions()
      
    } catch (err) {
      setUploadResult({
        success: false,
        message: err instanceof Error ? err.message : 'Upload failed',
        imported: 0,
        errors: []
      })
    } finally {
      setUploading(false)
    }
  }

  useEffect(() => {
    fetchQuestions()
  }, [currentPage, questionsPerPage, selectedSubject, selectedLevel, selectedType, searchTerm])

  useEffect(() => {
<<<<<<< HEAD
    initializeSubjects()
=======
    fetchAllSubjects()
>>>>>>> 5a42de60
  }, [])

  const handleSearch = (value: string) => {
    setSearchTerm(value)
    setCurrentPage(1) // Reset to first page when searching
  }

  const handleSubjectFilter = (subject: string) => {
    setSelectedSubject(subject)
    setCurrentPage(1) // Reset to first page when filtering
  }

  const handleLevelFilter = (level: string) => {
    // Trim the level value to ensure consistent matching
    setSelectedLevel(level.trim())
    setCurrentPage(1) // Reset to first page when filtering
  }

  const handleTypeFilter = (type: string) => {
    setSelectedType(type)
    setCurrentPage(1) // Reset to first page when filtering
  }

  const handlePageChange = (page: number) => {
    setCurrentPage(page)
  }

  const handleQuestionsPerPageChange = (perPage: number) => {
    setQuestionsPerPage(perPage)
    setCurrentPage(1) // Reset to first page when changing page size
  }

  const getTypeColor = (type: string) => {
    switch (type) {
      case 'MCQ': return 'bg-blue-100 text-blue-800'
      case 'ShortAnswer': return 'bg-green-100 text-green-800'
      case 'Subjective': return 'bg-purple-100 text-purple-800'
      case 'Matching': return 'bg-orange-100 text-orange-800'
      default: return 'bg-gray-100 text-gray-800'
    }
  }

  return (
    <div className="space-y-3 sm:space-y-4">
      {/* Compact Header */}
      <div className="bg-white rounded-lg shadow-sm border p-3 sm:p-4">
        <div className="flex flex-col sm:flex-row sm:items-center sm:justify-between gap-3">
          <div className="flex items-center gap-3">
            <div className="p-2 bg-blue-100 rounded-lg">
              <BookOpen className="h-5 w-5 text-blue-600" />
            </div>
            <div>
              <h1 className="text-lg sm:text-xl font-bold text-gray-900">Question Bank</h1>
              <p className="text-sm text-gray-600">{totalQuestions} questions available</p>
            </div>
          </div>
          
          <div className="flex flex-col sm:flex-row gap-2">
            <Button
              onClick={() => setShowUploadModal(true)}
              variant="outline"
              size="sm"
              icon={<Upload className="h-4 w-4" />}
              className="border-green-300 text-green-700 hover:bg-green-50 hover:border-green-400"
            >
              Import CSV
            </Button>
            <Button
              size="sm"
              icon={<Plus className="h-4 w-4" />}
              className="bg-blue-600 hover:bg-blue-700 text-white"
            >
              Add Question
            </Button>
          </div>
        </div>
      </div>

      {/* Compact Filters */}
      <div className="bg-white rounded-lg shadow-sm border p-3 sm:p-4">
        <div className="flex flex-col gap-3">
          {/* Search Bar */}
          <div className="relative">
            <Search className="absolute left-3 top-1/2 transform -translate-y-1/2 text-gray-400 h-4 w-4" />
            <Input
              type="text"
              placeholder="Search questions by text or topic..."
              value={searchTerm}
              onChange={(e) => handleSearch(e.target.value)}
              className="pl-10 h-9"
            />
          </div>
          
          {/* Filter Row */}
          <div className="flex flex-wrap gap-2">
            <select
              value={selectedSubject}
              onChange={(e) => handleSubjectFilter(e.target.value)}
              className="px-3 py-1.5 text-sm border border-gray-300 rounded-md focus:outline-none focus:ring-2 focus:ring-blue-500 focus:border-blue-500 bg-white"
            >
              <option value="">All Subjects</option>
              {allSubjects.map(subject => (
                <option key={subject} value={subject}>{subject}</option>
              ))}
            </select>
            
            <select
              value={selectedLevel}
              onChange={(e) => handleLevelFilter(e.target.value)}
              className="px-3 py-1.5 text-sm border border-gray-300 rounded-md focus:outline-none focus:ring-2 focus:ring-blue-500 focus:border-blue-500 bg-white"
            >
              <option value="">All Levels</option>
              {allEducationLevels.map(level => (
                <option key={level} value={level}>{level}</option>
              ))}
            </select>

            <select
              value={selectedType}
              onChange={(e) => handleTypeFilter(e.target.value)}
              className="px-3 py-1.5 text-sm border border-gray-300 rounded-md focus:outline-none focus:ring-2 focus:ring-blue-500 focus:border-blue-500 bg-white"
            >
              <option value="">All Types</option>
              {questionTypes.map(type => (
                <option key={type.value} value={type.value}>{type.label}</option>
              ))}
            </select>
            
            <select
              value={questionsPerPage}
              onChange={(e) => handleQuestionsPerPageChange(Number(e.target.value))}
              className="px-3 py-1.5 text-sm border border-gray-300 rounded-md focus:outline-none focus:ring-2 focus:ring-blue-500 focus:border-blue-500 bg-white"
            >
              <option value={10}>10 per page</option>
              <option value={25}>25 per page</option>
              <option value={50}>50 per page</option>
              <option value={100}>100 per page</option>
            </select>

            <Button
              onClick={handleResetFilters}
              variant="outline"
              size="sm"
              icon={<RotateCcw className="h-4 w-4" />}
              className="border-gray-300 text-gray-700 hover:bg-gray-50 hover:border-gray-400"
            >
              Reset
            </Button>
          </div>
        </div>
      </div>

      {/* Error Display */}
      {error && (
        <div className="bg-red-50 border border-red-200 rounded-lg p-3">
          <div className="flex items-center">
            <AlertCircle className="h-4 w-4 text-red-600 mr-2" />
            <p className="text-sm text-red-800">{error}</p>
          </div>
        </div>
      )}

      {/* Compact Questions Table */}
      <div className="bg-white rounded-lg shadow-sm border overflow-hidden">
        <div className="overflow-x-auto">
          <table className="min-w-full divide-y divide-gray-200">
            <thead className="bg-gray-50">
              <tr>
                <th className="px-3 py-2 text-left text-xs font-medium text-gray-500 uppercase tracking-wider">
                  Question
                </th>
                <th className="px-3 py-2 text-left text-xs font-medium text-gray-500 uppercase tracking-wider">
                  Subject
                </th>
                <th className="px-3 py-2 text-left text-xs font-medium text-gray-500 uppercase tracking-wider">
                  Level
                </th>
                <th className="px-3 py-2 text-left text-xs font-medium text-gray-500 uppercase tracking-wider">
                  Type
                </th>
                <th className="px-3 py-2 text-left text-xs font-medium text-gray-500 uppercase tracking-wider">
                  Year
                </th>
                <th className="px-3 py-2 text-left text-xs font-medium text-gray-500 uppercase tracking-wider">
                  Actions
                </th>
              </tr>
            </thead>
            <tbody className="bg-white divide-y divide-gray-200">
              {loading ? (
                <tr>
                  <td colSpan={6} className="px-3 py-4 text-center">
                    <div className="flex items-center justify-center">
                      <div className="animate-spin rounded-full h-5 w-5 border-b-2 border-blue-600"></div>
                      <span className="ml-2 text-sm">Loading questions...</span>
                    </div>
                  </td>
                </tr>
              ) : questions.length === 0 ? (
                <tr>
                  <td colSpan={6} className="px-3 py-8 text-center text-gray-500">
                    <div className="flex flex-col items-center">
                      <BookOpen className="h-8 w-8 text-gray-400 mb-2" />
                      <p className="text-sm">No questions found</p>
                      {(searchTerm || selectedSubject || selectedLevel || selectedType) && (
                        <p className="text-xs text-gray-400 mt-1">Try adjusting your filters</p>
                      )}
                    </div>
                  </td>
                </tr>
              ) : (
                questions.map((question) => (
                  <tr key={question.id} className="hover:bg-gray-50">
                    <td className="px-3 py-3">
                      <div className="max-w-xs">
                        <p className="text-sm font-medium text-gray-900 truncate">
                          {question.question_text}
                        </p>
                        {question.topic && (
                          <p className="text-xs text-gray-500">{question.topic}</p>
                        )}
                        {question.image_url && (
                          <div className="flex items-center mt-1">
                            <Eye className="h-3 w-3 text-blue-500 mr-1" />
                            <span className="text-xs text-blue-500">Has image</span>
                          </div>
                        )}
                      </div>
                    </td>
                    <td className="px-3 py-3 whitespace-nowrap">
                      <span className="inline-flex items-center px-2 py-0.5 rounded-full text-xs font-medium bg-blue-100 text-blue-800">
                        {question.subject}
                      </span>
                    </td>
                    <td className="px-3 py-3 whitespace-nowrap">
                      <span className="inline-flex items-center px-2 py-0.5 rounded-full text-xs font-medium bg-green-100 text-green-800">
                        {question.level}
                      </span>
                    </td>
                    <td className="px-3 py-3 whitespace-nowrap">
                      <span className={`inline-flex items-center px-2 py-0.5 rounded-full text-xs font-medium ${getTypeColor(question.type)}`}>
                        {question.type}
                      </span>
                    </td>
                    <td className="px-3 py-3 whitespace-nowrap text-sm text-gray-900">
                      {question.year}
                    </td>
                    <td className="px-3 py-3 whitespace-nowrap text-sm font-medium">
                      <div className="flex items-center space-x-1">
                        <Button
                          onClick={() => handleEditQuestion(question)}
                          variant="ghost"
                          size="sm"
                          className="text-blue-600 hover:text-blue-800 hover:bg-blue-50 p-1.5 border border-transparent hover:border-blue-200"
                          title="Edit question"
                        >
                          <Edit3 className="h-4 w-4" />
                        </Button>
                        <Button
                          onClick={() => handleDeleteQuestion(question.id)}
                          disabled={deletingQuestionId === question.id}
                          variant="ghost"
                          size="sm"
                          className="text-red-600 hover:text-red-800 hover:bg-red-50 p-1.5 border border-transparent hover:border-red-200"
                          title="Delete question"
                        >
                          {deletingQuestionId === question.id ? (
                            <div className="animate-spin rounded-full h-4 w-4 border-b-2 border-red-600"></div>
                          ) : (
                            <Trash2 className="h-4 w-4" />
                          )}
                        </Button>
                      </div>
                    </td>
                  </tr>
                ))
              )}
            </tbody>
          </table>
        </div>

        {/* Compact Pagination */}
        {totalPages > 1 && (
          <div className="bg-white px-3 py-2 flex items-center justify-between border-t border-gray-200">
            <div className="flex-1 flex justify-between sm:hidden">
              <Button
                onClick={() => handlePageChange(currentPage - 1)}
                disabled={currentPage === 1}
                variant="outline"
                size="sm"
                className="border-gray-300 text-gray-700 hover:bg-gray-50"
              >
                Previous
              </Button>
              <Button
                onClick={() => handlePageChange(currentPage + 1)}
                disabled={currentPage === totalPages}
                variant="outline"
                size="sm"
                className="border-gray-300 text-gray-700 hover:bg-gray-50"
              >
                Next
              </Button>
            </div>
            <div className="hidden sm:flex-1 sm:flex sm:items-center sm:justify-between">
              <div>
                <p className="text-xs text-gray-700">
                  Showing <span className="font-medium">{(currentPage - 1) * questionsPerPage + 1}</span> to{' '}
                  <span className="font-medium">{Math.min(currentPage * questionsPerPage, totalQuestions)}</span> of{' '}
                  <span className="font-medium">{totalQuestions}</span> results
                </p>
              </div>
              <div>
                <nav className="relative z-0 inline-flex rounded-md shadow-sm -space-x-px" aria-label="Pagination">
                  <Button
                    onClick={() => handlePageChange(currentPage - 1)}
                    disabled={currentPage === 1}
                    variant="outline"
                    size="sm"
                    className="relative inline-flex items-center px-2 py-1 rounded-l-md border-gray-300 text-gray-500 hover:bg-gray-50"
                  >
                    <ChevronLeft className="h-4 w-4" />
                  </Button>
                  
                  {Array.from({ length: Math.min(5, totalPages) }, (_, i) => {
                    let pageNum
                    if (totalPages <= 5) {
                      pageNum = i + 1
                    } else if (currentPage <= 3) {
                      pageNum = i + 1
                    } else if (currentPage >= totalPages - 2) {
                      pageNum = totalPages - 4 + i
                    } else {
                      pageNum = currentPage - 2 + i
                    }
                    
                    return (
                      <Button
                        key={pageNum}
                        onClick={() => handlePageChange(pageNum)}
                        variant="outline"
                        size="sm"
                        className={`relative inline-flex items-center px-3 py-1 border text-xs font-medium ${
                          currentPage === pageNum
                            ? 'z-10 bg-blue-50 border-blue-500 text-blue-600'
                            : 'border-gray-300 text-gray-500 hover:bg-gray-50'
                        }`}
                      >
                        {pageNum}
                      </Button>
                    )
                  })}
                  
                  <Button
                    onClick={() => handlePageChange(currentPage + 1)}
                    disabled={currentPage === totalPages}
                    variant="outline"
                    size="sm"
                    className="relative inline-flex items-center px-2 py-1 rounded-r-md border-gray-300 text-gray-500 hover:bg-gray-50"
                  >
                    <ChevronRight className="h-4 w-4" />
                  </Button>
                </nav>
              </div>
            </div>
          </div>
        )}
      </div>

      {/* CSV Upload Modal */}
      {showUploadModal && (
        <div className="fixed inset-0 bg-black bg-opacity-50 flex items-center justify-center p-4 z-50">
          <div className="bg-white rounded-lg max-w-md w-full p-6">
            <h3 className="text-lg font-semibold mb-4">Import Questions from CSV</h3>
            
            <div className="space-y-4">
              <div>
                <label className="block text-sm font-medium text-gray-700 mb-2">
                  Select CSV File
                </label>
                <input
                  type="file"
                  accept=".csv"
                  onChange={handleFileSelect}
                  className="block w-full text-sm text-gray-500 file:mr-4 file:py-2 file:px-4 file:rounded-full file:border-0 file:text-sm file:font-semibold file:bg-blue-50 file:text-blue-700 hover:file:bg-blue-100"
                />
              </div>
              
              <div className="text-xs text-gray-600">
                <p className="font-medium mb-1">Required columns:</p>
                <ul className="list-disc list-inside space-y-1">
                  <li>level</li>
                  <li>subject</li>
                  <li>year</li>
                  <li>type</li>
                  <li>question_text</li>
                </ul>
                <p className="mt-2">Optional columns: topic, options, correct_answer, explanation</p>
              </div>

              {uploadResult && (
                <div className={`p-3 rounded-md ${uploadResult.success ? 'bg-green-50 border border-green-200' : 'bg-red-50 border border-red-200'}`}>
                  <div className="flex items-center">
                    {uploadResult.success ? (
                      <CheckCircle className="h-5 w-5 text-green-600 mr-2" />
                    ) : (
                      <AlertCircle className="h-5 w-5 text-red-600 mr-2" />
                    )}
                    <p className={`text-sm ${uploadResult.success ? 'text-green-800' : 'text-red-800'}`}>
                      {uploadResult.message}
                    </p>
                  </div>
                  {uploadResult.errors.length > 0 && (
                    <div className="mt-2">
                      <p className="text-xs text-gray-600">Errors:</p>
                      <ul className="text-xs text-red-600 list-disc list-inside">
                        {uploadResult.errors.slice(0, 5).map((error, index) => (
                          <li key={index}>{error}</li>
                        ))}
                        {uploadResult.errors.length > 5 && (
                          <li>... and {uploadResult.errors.length - 5} more errors</li>
                        )}
                      </ul>
                    </div>
                  )}
                </div>
              )}
            </div>

            <div className="flex justify-end space-x-3 mt-6">
              <Button
                onClick={() => {
                  setShowUploadModal(false)
                  setSelectedFile(null)
                  setUploadResult(null)
                }}
                variant="outline"
                className="border-gray-300 text-gray-700 hover:bg-gray-50"
              >
                Cancel
              </Button>
              <Button
                onClick={handleCSVUpload}
                disabled={!selectedFile || uploading}
                className="bg-blue-600 hover:bg-blue-700 text-white disabled:opacity-50"
              >
                {uploading ? (
                  <div className="flex items-center">
                    <div className="animate-spin rounded-full h-4 w-4 border-b-2 border-white mr-2"></div>
                    Uploading...
                  </div>
                ) : (
                  'Upload'
                )}
              </Button>
            </div>
          </div>
        </div>
      )}

      {/* Edit Question Modal */}
      {showEditModal && selectedQuestionForEdit && (
        <EditQuestionModal
          isOpen={showEditModal}
          onClose={() => {
            setShowEditModal(false)
            setSelectedQuestionForEdit(null)
          }}
          question={selectedQuestionForEdit}
          onQuestionUpdated={handleQuestionUpdated}
        />
      )}
    </div>
  )
}<|MERGE_RESOLUTION|>--- conflicted
+++ resolved
@@ -30,15 +30,7 @@
   
   // Subject list state
   const [allSubjects, setAllSubjects] = useState<string[]>([])
-<<<<<<< HEAD
-
-  // Predefined list of all education levels
-  const allEducationLevels = [
-    'Darjah 1', 'Darjah 2', 'Darjah 3', 'Darjah 4', 'Darjah 5', 'Darjah 6',
-    'Tingkatan 1', 'Tingkatan 2', 'Tingkatan 3', 'Tingkatan 4', 'Tingkatan 5'
-  ]
-=======
->>>>>>> 5a42de60
+
   
   // CSV Upload states
   const [selectedFile, setSelectedFile] = useState<File | null>(null)
@@ -126,11 +118,7 @@
     setAllSubjects(predefinedSubjects)
   }
 
-<<<<<<< HEAD
-
-
-=======
->>>>>>> 5a42de60
+
   const handleDeleteQuestion = async (questionId: string) => {
     if (!confirm('Are you sure you want to delete this question?')) {
       return
@@ -272,11 +260,7 @@
   }, [currentPage, questionsPerPage, selectedSubject, selectedLevel, selectedType, searchTerm])
 
   useEffect(() => {
-<<<<<<< HEAD
-    initializeSubjects()
-=======
-    fetchAllSubjects()
->>>>>>> 5a42de60
+<
   }, [])
 
   const handleSearch = (value: string) => {

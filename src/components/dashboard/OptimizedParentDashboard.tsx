import React, { useState, useEffect, useMemo, useCallback } from 'react'
import { useAuth } from '../../contexts/AuthContext'
import { supabase, Student } from '../../lib/supabase'
import { Header } from '../layout/Header'
import { AddStudentModal } from './AddStudentModal'
import { StudentCard } from './StudentCard'
import { LeaderboardModal } from './LeaderboardModal'
import { FamilyReportsModal } from './FamilyReportsModal'
<<<<<<< HEAD
import { Users, Plus, BookOpen, Trophy, TrendingUp, Crown, Star, Sparkles, Heart, Zap, AlertCircle } from 'lucide-react'
=======
import { UserProfileModal } from './UserProfileModal'
import { Users, Plus, BookOpen, Trophy, TrendingUp, Crown, Star, Sparkles, Heart, Zap, Target, AlertCircle, Settings } from 'lucide-react'
>>>>>>> 00715cbd
import { Button } from '../ui/Button'
import { canAddStudent } from '../../utils/accessControl'

// Memoized StatCard component to prevent unnecessary re-renders
const StatCard = React.memo(({ 
  icon: Icon, 
  title, 
  value, 
  subtitle, 
  gradient 
}: {
  icon: React.ComponentType<any>
  title: string
  value: string
  subtitle: string
  gradient: string
}) => (
  <div className="bg-white/80 backdrop-blur-xl rounded-2xl p-3 sm:p-4 border border-white/50 shadow-lg hover:shadow-xl transition-all duration-300 hover:scale-[1.02] hover:border-white/80 group">
    <div className="flex items-center">
      <div className={`${gradient} rounded-xl p-2 sm:p-2.5 mr-3 shadow-md group-hover:shadow-lg transition-all duration-300 group-hover:scale-110`}>
        <Icon className="w-5 h-5 sm:w-6 h-6 text-white" />
      </div>
      <div>
        <p className="text-sm font-semibold text-slate-600 mb-1">{title}</p>
        <div className="flex items-baseline">
          <p className="text-xl sm:text-2xl font-bold text-slate-800 mr-2">{value}</p>
          <p className="text-xs text-slate-500">{subtitle}</p>
        </div>
      </div>
    </div>
  </div>
))

StatCard.displayName = 'StatCard'

// Memoized PlanCard component with enhanced styling
const PlanCard = React.memo(({ 
  subscriptionPlan, 
  maxStudents, 
  dailyExamLimit 
}: {
  subscriptionPlan: string | null
  maxStudents: number
  dailyExamLimit: number
}) => {
  const getPlanDisplayName = useCallback((plan: string | null) => {
    switch (plan) {
      case 'free': return 'Free Plan'
      case 'premium': return 'Premium Plan'
      default: return 'Unknown Plan'
    }
  }, [])

  const getPlanColor = useCallback((plan: string | null) => {
    switch (plan) {
      case 'free': return 'bg-gradient-to-r from-blue-50 via-indigo-50 to-blue-50 border-blue-400'
      case 'premium': return 'bg-gradient-to-r from-amber-50 via-orange-50 to-amber-50 border-amber-400'
      default: return 'bg-gradient-to-r from-slate-50 to-slate-100 border-slate-300'
    }
  }, [])

  return (
    <div className={`bg-white/80 backdrop-blur-xl rounded-2xl sm:rounded-3xl p-4 sm:p-5 border-2 shadow-xl hover:shadow-2xl transition-all duration-300 hover:scale-[1.01] ${getPlanColor(subscriptionPlan)}`}>
      <div className="flex flex-col lg:flex-row items-center justify-between">
        <div className="flex items-center mb-3 lg:mb-0">
          <div className="bg-gradient-to-br from-amber-400 to-orange-500 rounded-2xl p-3 mr-4 border border-white/50 shadow-lg">
            <Crown className="w-6 h-6 sm:w-7 h-7 text-white" />
          </div>
          <div>
            <p className="text-sm font-semibold text-slate-700 mb-1">Your Current Plan</p>
            <p className="text-xl sm:text-2xl font-bold text-slate-800">{getPlanDisplayName(subscriptionPlan)}</p>
          </div>
        </div>
        
        <div className="flex flex-wrap justify-center gap-3 sm:gap-4">
          <div className="text-center bg-white/90 backdrop-blur-sm rounded-xl p-3 border border-white/50 shadow-md hover:shadow-lg transition-all duration-300">
            <div className="flex items-center justify-center text-blue-600 mb-1">
              <Users className="w-4 h-4 mr-1" />
              <span className="font-semibold text-xs">Kids Limit</span>
            </div>
            <p className="text-xl font-bold text-slate-800">{maxStudents}</p>
          </div>
          
          <div className="text-center bg-white/90 backdrop-blur-sm rounded-xl p-3 border border-white/50 shadow-md hover:shadow-lg transition-all duration-300">
            <div className="flex items-center justify-center text-indigo-600 mb-1">
              <BookOpen className="w-4 h-4 mr-1" />
              <span className="font-semibold text-xs">Daily Exams</span>
            </div>
            <p className="text-xl font-bold text-slate-800">
              {dailyExamLimit === 999 ? '∞' : dailyExamLimit}
            </p>
          </div>
          
          {subscriptionPlan === 'premium' && (
            <div className="text-center bg-white/90 backdrop-blur-sm rounded-xl p-3 border border-white/50 shadow-md hover:shadow-lg transition-all duration-300">
              <div className="flex items-center justify-center text-amber-600 mb-1">
                <Star className="w-4 h-4 mr-1" />
                <span className="font-semibold text-xs">Access</span>
              </div>
              <p className="text-xl font-bold text-slate-800">Full</p>
            </div>
          )}
        </div>
      </div>
      
      {subscriptionPlan === 'premium' && (
        <div className="mt-4 p-3 bg-gradient-to-r from-green-100 to-emerald-100 border border-green-300 rounded-xl text-sm shadow-sm">
          <div className="flex items-center text-green-800 font-semibold">
            <Crown className="w-4 h-4 mr-2" />
            <span>You're enjoying premium access for FREE during our launch period!</span>
          </div>
        </div>
      )}
    </div>
  )
})

PlanCard.displayName = 'PlanCard'

export function OptimizedParentDashboard() {
  const { user, profile, subscriptionPlan, maxStudents, dailyExamLimit, isBetaTester, effectiveAccess } = useAuth()
  const [students, setStudents] = useState<Student[]>([])
  const [loading, setLoading] = useState(true)
  const [showAddModal, setShowAddModal] = useState(false)
  const [showLeaderboard, setShowLeaderboard] = useState(false)
  const [showFamilyReports, setShowFamilyReports] = useState(false)
  const [showUserProfile, setShowUserProfile] = useState(false)
  const [error, setError] = useState('')
  const [connectionError, setConnectionError] = useState(false)
  const [dashboardStats, setDashboardStats] = useState({
    totalExams: 0,
    totalBadges: 0,
    averageScore: 0,
    totalXP: 0
  })

  // Memoized computed values
  const isPremium = useMemo(() => effectiveAccess?.hasUnlimitedAccess || subscriptionPlan === 'premium', [effectiveAccess, subscriptionPlan])
  const canAddMoreStudents = useMemo(() => 
    profile ? canAddStudent(profile, students.length) : false, 
    [profile, students.length]
  )

  // Optimized fetch function with parallel queries
  const fetchDashboardData = useCallback(async () => {
    if (!user) return

    try {
      setLoading(true)
      setError('')
      setConnectionError(false)

      console.log('🔍 Fetching dashboard data for user:', user.id)

      // Test connection first (with timeout)
      const connectionTest = Promise.race([
        supabase.from('users').select('count').limit(1),
        new Promise((_, reject) => 
          setTimeout(() => reject(new Error('Connection timeout')), 5000)
        )
      ])

      const { error: connectionError } = await connectionTest as any
      if (connectionError) {
        throw new Error('Database connection failed')
      }

      // Fetch students first
      const { data: studentsData, error: studentsError } = await supabase
        .from('students')
        .select('*')
        .eq('user_id', user.id)
        .order('created_at', { ascending: false })

      if (studentsError) throw studentsError

      const fetchedStudents = studentsData || []
      setStudents(fetchedStudents)

      // If no students, set empty stats and return early
      if (fetchedStudents.length === 0) {
        setDashboardStats({
          totalExams: 0,
          totalBadges: 0,
          averageScore: 0,
          totalXP: 0
        })
        return
      }

      // Parallel queries for statistics
      const studentIds = fetchedStudents.map(s => s.id)
      
      const [examsResult, badgesResult] = await Promise.all([
        supabase
          .from('exams')
          .select('score, completed')
          .in('student_id', studentIds)
          .eq('completed', true),
        supabase
          .from('student_badges')
          .select('id')
          .in('student_id', studentIds)
      ])

      if (examsResult.error) throw examsResult.error
      if (badgesResult.error) throw badgesResult.error

      // Calculate statistics
      const totalXP = fetchedStudents.reduce((sum, student) => sum + (student.xp || 0), 0)
      const completedExams = examsResult.data?.filter(e => e.completed) || []
      const scores = completedExams.map(e => e.score).filter(s => s !== null && s !== undefined)
      const averageScore = scores.length > 0 ? Math.round(scores.reduce((a, b) => a + b, 0) / scores.length) : 0
      const totalBadges = badgesResult.data?.length || 0

      setDashboardStats({
        totalExams: completedExams.length,
        totalBadges,
        averageScore,
        totalXP
      })

      console.log('✅ Dashboard data fetched successfully')

    } catch (err: any) {
      console.error('❌ Error fetching dashboard data:', err)
      
      if (err.message === 'Failed to fetch' || err.name === 'TypeError' || err.message === 'Connection timeout') {
        setConnectionError(true)
        setError('Network connection failed. Please check your internet connection and ensure Supabase is accessible.')
      } else if (err.code === 'PGRST301') {
        setError('Database connection issue. Please try refreshing the page.')
      } else if (err.code === 'PGRST116') {
        setError('No data found. This might be a permissions issue.')
      } else {
        setError(err.message || 'Failed to load dashboard data. Please try again.')
      }
    } finally {
      setLoading(false)
    }
  }, [user])

  // Memoized event handlers
  const handleStudentAdded = useCallback(() => {
    fetchDashboardData()
  }, [fetchDashboardData])

  const handleExamComplete = useCallback(() => {
    fetchDashboardData()
  }, [fetchDashboardData])

  const handleStudentUpdated = useCallback(() => {
    fetchDashboardData()
  }, [fetchDashboardData])

  const handleRetry = useCallback(() => {
    fetchDashboardData()
  }, [fetchDashboardData])

  const handleAddModalOpen = useCallback(() => {
    if (canAddMoreStudents) {
      setShowAddModal(true)
    }
  }, [canAddMoreStudents])

  // Fetch data when user changes
  useEffect(() => {
    if (user) {
      fetchDashboardData()
    }
  }, [user, fetchDashboardData])

  // Memoized stat cards data
  const statCards = useMemo(() => [
    {
      icon: Users,
      title: 'Kids',
      value: students.length.toString(),
      subtitle: isBetaTester ? '∞ beta' : subscriptionPlan === 'free' ? 'of 1' : '∞',
      gradient: 'bg-gradient-to-br from-indigo-500 to-purple-500'
    },
    {
      icon: BookOpen,
      title: 'Exams Done',
      value: dashboardStats.totalExams.toString(),
      subtitle: dailyExamLimit === 999 ? '∞/day' : `${dailyExamLimit}/day`,
      gradient: 'bg-gradient-to-br from-green-500 to-emerald-500'
    },
    {
      icon: Trophy,
      title: 'Badges',
      value: dashboardStats.totalBadges.toString(),
      subtitle: isPremium ? 'Full' : 'Limited',
      gradient: 'bg-gradient-to-br from-amber-500 to-orange-500'
    },
    {
      icon: TrendingUp,
      title: 'Avg Score',
      value: dashboardStats.averageScore > 0 ? `${dashboardStats.averageScore}%` : '-',
      subtitle: isPremium ? 'Detailed' : 'Basic',
      gradient: 'bg-gradient-to-br from-red-500 to-pink-500'
    }
  ], [students.length, dailyExamLimit, isPremium, dashboardStats, subscriptionPlan, isBetaTester])

  return (
    <div className="min-h-screen bg-gradient-to-br from-slate-50 via-blue-50 to-indigo-50 relative overflow-hidden">
      <Header />
      
      {/* Enhanced floating decorative elements */}
      <div className="fixed top-20 right-10 animate-float z-10 opacity-30">
        <Star className="w-8 h-8 text-indigo-400" />
      </div>
      <div className="fixed top-40 right-32 animate-bounce-gentle z-10 opacity-25">
        <Sparkles className="w-6 h-6 text-purple-400" />
      </div>
      <div className="fixed bottom-20 left-10 animate-wiggle z-10 opacity-30">
        <Heart className="w-8 h-8 text-pink-400" />
      </div>
      <div className="fixed top-1/2 right-5 animate-pulse-soft z-10 opacity-25">
        <Zap className="w-7 h-7 text-amber-400" />
      </div>
      
      {/* Background gradient orbs */}
      <div className="absolute top-1/4 left-1/4 w-64 sm:w-96 h-64 sm:h-96 bg-gradient-to-r from-indigo-400/20 to-purple-400/20 rounded-full blur-3xl animate-pulse-soft"></div>
      <div className="absolute bottom-1/4 right-1/4 w-56 sm:w-80 h-56 sm:h-80 bg-gradient-to-r from-pink-400/20 to-rose-400/20 rounded-full blur-3xl animate-float"></div>
      
      <main className="max-w-7xl mx-auto px-3 sm:px-6 lg:px-8 py-4 sm:py-6 relative z-20">
        {/* Enhanced Welcome Section */}
        <div className="mb-4 sm:mb-6">
          <div className="bg-white/80 backdrop-blur-xl rounded-2xl sm:rounded-3xl p-4 sm:p-6 border border-white/50 shadow-xl hover:shadow-2xl transition-all duration-300 hover:scale-[1.01] relative overflow-hidden">
            {/* Background gradient */}
            <div className="absolute top-0 right-0 w-32 h-32 bg-gradient-to-br from-indigo-400/10 to-purple-400/10 rounded-full blur-2xl"></div>
            
            <div className="flex flex-col sm:flex-row items-center justify-between relative z-10">
              <div className="flex flex-col sm:flex-row items-center mb-3 sm:mb-0">
                <div className="bg-gradient-to-br from-indigo-500 to-purple-500 rounded-2xl p-3 sm:p-4 mb-2 sm:mb-0 sm:mr-4 shadow-lg hover:shadow-xl transition-all duration-300 hover:scale-110">
                  <Crown className="w-8 h-8 sm:w-9 h-9 text-white" />
                </div>
                <div className="text-center sm:text-left">
                  <h1 className="text-2xl sm:text-3xl font-bold text-slate-800 mb-1 bg-gradient-to-r from-indigo-600 to-purple-600 bg-clip-text text-transparent">
                    Welcome, {profile?.full_name || 'Parent'}!
                  </h1>
                  <p className="text-sm sm:text-lg text-slate-600 font-medium">Ready to level up your kids' learning adventure?</p>
                </div>
              </div>
              <div className="hidden lg:flex lg:space-x-3">
                <Button
                  onClick={() => setShowUserProfile(true)}
                  variant="outline"
                  size="md"
                  icon={<Settings className="w-5 h-5" />}
                  className="shadow-lg hover:shadow-xl transition-all duration-300 hover:scale-105"
                >
                  Edit Profile
                </Button>
                <Button
                  onClick={() => setShowLeaderboard(true)}
                  variant="gradient-primary"
                  size="md"
                  icon={<Trophy className="w-5 h-5" />}
                  className="shadow-lg hover:shadow-xl transition-all duration-300 hover:scale-105"
                >
                  Leaderboard
                </Button>
              </div>
            </div>
          </div>
        </div>

        {/* Plan Details Section */}
                  <div className="mb-4 sm:mb-6">
            <PlanCard 
              subscriptionPlan={subscriptionPlan}
              maxStudents={subscriptionPlan === 'free' ? 1 : 999}
              dailyExamLimit={dailyExamLimit}
            />
          </div>

        {/* Quick Stats */}
        <div className="grid grid-cols-2 sm:grid-cols-4 gap-3 sm:gap-4 mb-4 sm:mb-6">
          {statCards.map((card, index) => (
            <StatCard key={index} {...card} />
          ))}
        </div>

        {/* Main Content */}
        <div className="grid grid-cols-1 lg:grid-cols-3 gap-4 sm:gap-6">
          {/* Children Management */}
          <div className="lg:col-span-2">
            <div className="bg-white/90 backdrop-blur-sm rounded-xl border border-white/30 shadow-md">
              <div className="p-3 sm:p-4 border-b border-slate-200">
                <div className="flex flex-col sm:flex-row items-center justify-between">
                  <div className="flex items-center mb-2 sm:mb-0">
                    <div className="bg-gradient-to-br from-indigo-500 to-purple-500 rounded-lg p-1.5 sm:p-2 mr-2 sm:mr-3 shadow-sm">
                      <Users className="w-5 h-5 sm:w-6 text-white" />
                    </div>
                    <h2 className="text-base sm:text-lg font-bold text-slate-800">
                      Your Amazing Kids ({students.length})
                    </h2>
                  </div>
                                      <Button 
                      variant="gradient-primary"
                      size="sm" 
                      onClick={handleAddModalOpen}
                      disabled={!canAddMoreStudents}
                      icon={<Plus className="w-3.5 h-3.5" />}
                      className={`w-full sm:w-auto text-xs ${!canAddMoreStudents ? 'opacity-50 cursor-not-allowed' : ''}`}
                    >
                      Add Kid
                    </Button>
                  </div>
                  {!canAddMoreStudents && (
                    <div className="mt-2 p-2 bg-amber-100 border border-amber-300 rounded-lg">
                      <p className="text-amber-700 font-medium text-center text-xs">
                        Free plan is limited to 1 child. Upgrade to Premium to add more children.
                      </p>
                    </div>
                  )}
              </div>
              
              <div className="p-3 sm:p-4">
                {error && (
                  <div className="mb-3 bg-red-50 border-2 border-red-200 rounded-lg p-3">
                    <div className="flex items-start">
                      <AlertCircle className="w-5 h-5 text-red-500 mr-2 mt-0.5 flex-shrink-0" />
                      <div className="flex-1">
                        <p className="text-red-700 font-medium text-sm mb-2">{error}</p>
                        {connectionError && (
                          <Button
                            onClick={handleRetry}
                            variant="outline"
                            size="sm"
                            className="mt-2 text-xs border-red-300 text-red-700 hover:bg-red-50"
                          >
                            Retry Connection
                          </Button>
                        )}
                      </div>
                    </div>
                  </div>
                )}

                {loading ? (
                  <div className="text-center py-6">
                    <div className="relative">
                      <div className="animate-spin rounded-full h-10 w-10 border-4 border-indigo-200 border-t-indigo-500 mx-auto mb-3"></div>
                    </div>
                    <p className="text-indigo-600 font-medium text-sm sm:text-base">Loading your awesome kids...</p>
                  </div>
                ) : students.length === 0 && !error ? (
                  <div className="text-center py-6">
                    <div className="bg-indigo-100 rounded-full w-14 h-14 flex items-center justify-center mx-auto mb-3">
                      <Users className="w-8 h-8 text-indigo-500" />
                    </div>
                    <h3 className="text-lg sm:text-xl font-bold text-indigo-600 mb-2">No kids added yet!</h3>
                    <p className="text-slate-600 text-sm mb-3">
                      Start by adding your first kid to begin their epic learning adventure!
                    </p>
                    <Button 
                      onClick={handleAddModalOpen}
                      variant="gradient-primary"
                      size="sm"
                      icon={<Plus className="w-4 h-4" />}
                      className="w-full sm:w-auto"
                    >
                      Add Your First Kid!
                    </Button>
                  </div>
                ) : (
                  <div className="grid grid-cols-1 md:grid-cols-2 gap-3 sm:gap-4">
                    {students.map((student) => (
                      <StudentCard
                        key={student.id}
                        student={student}
                        allStudents={students}
                        onExamComplete={handleExamComplete}
                        onStudentUpdated={handleStudentUpdated}
                      />
                    ))}
                  </div>
                )}
              </div>
            </div>
          </div>

          {/* Sidebar */}
          <div className="space-y-4 sm:space-y-6">
            {/* User Profile */}
            <div className="bg-white/90 backdrop-blur-sm rounded-xl p-4 border border-white/30 shadow-md">
              <h3 className="text-lg font-bold text-slate-800 mb-3 flex items-center">
                <Settings className="w-5 h-5 mr-2 text-indigo-500" />
                Your Profile
              </h3>
              <p className="text-slate-600 text-sm mb-4">
                Update your name, state, and preferred language settings.
              </p>
              <Button
                onClick={() => setShowUserProfile(true)}
                variant="outline"
                size="sm"
                className="w-full"
                icon={<Settings className="w-4 h-4" />}
              >
                Edit Profile
              </Button>
            </div>

            {/* Family Reports */}
            <div className="bg-white/90 backdrop-blur-sm rounded-xl p-4 border border-white/30 shadow-md">
              <h3 className="text-lg font-bold text-slate-800 mb-3 flex items-center">
                <TrendingUp className="w-5 h-5 mr-2 text-indigo-500" />
                Family Reports
              </h3>
              <p className="text-slate-600 text-sm mb-4">
                Track your family's learning progress with detailed analytics and insights.
              </p>
              <Button
                onClick={() => setShowFamilyReports(true)}
                variant="outline"
                size="sm"
                className="w-full"
                icon={<TrendingUp className="w-4 h-4" />}
              >
                View Reports
              </Button>
            </div>

            {/* Mobile Leaderboard */}
            <div className="lg:hidden bg-white/90 backdrop-blur-sm rounded-xl p-4 border border-white/30 shadow-md">
              <h3 className="text-lg font-bold text-slate-800 mb-3 flex items-center">
                <Trophy className="w-5 h-5 mr-2 text-amber-500" />
                Leaderboard
              </h3>
              <p className="text-slate-600 text-sm mb-4">
                See how your kids rank against others in their learning journey!
              </p>
              <Button
                onClick={() => setShowLeaderboard(true)}
                variant="gradient-primary"
                size="sm"
                className="w-full"
                icon={<Trophy className="w-4 h-4" />}
              >
                View Leaderboard
              </Button>
            </div>
          </div>
        </div>
      </main>

      {/* Modals */}
      {showAddModal && (
        <AddStudentModal
          isOpen={showAddModal}
          onClose={() => setShowAddModal(false)}
          onStudentAdded={handleStudentAdded}
        />
      )}

      {showLeaderboard && (
        <LeaderboardModal
          isOpen={showLeaderboard}
          onClose={() => setShowLeaderboard(false)}
        />
      )}

      {showFamilyReports && (
        <FamilyReportsModal
          isOpen={showFamilyReports}
          onClose={() => setShowFamilyReports(false)}
        />
      )}

      {showUserProfile && (
        <UserProfileModal
          isOpen={showUserProfile}
          onClose={() => setShowUserProfile(false)}
        />
      )}
    </div>
  )
}<|MERGE_RESOLUTION|>--- conflicted
+++ resolved
@@ -6,12 +6,10 @@
 import { StudentCard } from './StudentCard'
 import { LeaderboardModal } from './LeaderboardModal'
 import { FamilyReportsModal } from './FamilyReportsModal'
-<<<<<<< HEAD
-import { Users, Plus, BookOpen, Trophy, TrendingUp, Crown, Star, Sparkles, Heart, Zap, AlertCircle } from 'lucide-react'
-=======
+
 import { UserProfileModal } from './UserProfileModal'
 import { Users, Plus, BookOpen, Trophy, TrendingUp, Crown, Star, Sparkles, Heart, Zap, Target, AlertCircle, Settings } from 'lucide-react'
->>>>>>> 00715cbd
+
 import { Button } from '../ui/Button'
 import { canAddStudent } from '../../utils/accessControl'
 

import React, { useState, useEffect } from 'react'
import { useAuth } from '../../contexts/AuthContext'
import { supabase, Student } from '../../lib/supabase'
import { Header } from '../layout/Header'
import { AddStudentModal } from './AddStudentModal'
import { StudentCard } from './StudentCard'
import { LeaderboardModal } from './LeaderboardModal'
import { FamilyReportsModal } from './FamilyReportsModal'
import { ExamModal } from './ExamModal'
import { PremiumUpgradeModal } from './PremiumUpgradeModal'
import { SubscriptionBanner } from './SubscriptionBanner'
import { EditStudentModal } from './EditStudentModal'
import { CheckoutSuccessModal } from './CheckoutSuccessModal'
import { SubscriptionManagementModal } from './SubscriptionManagementModal'
import { StudentProgressModal } from './StudentProgressModal'
<<<<<<< HEAD
import { Users, Plus, BookOpen, Trophy, TrendingUp, Crown, Star, Sparkles, Heart, Zap, AlertCircle } from 'lucide-react'
=======
import { UserProfileModal } from './UserProfileModal'
import { Users, Plus, BookOpen, Trophy, TrendingUp, Crown, Star, Sparkles, Heart, Zap, Target, AlertCircle, Settings } from 'lucide-react'
>>>>>>> 00715cbd
import { Button } from '../ui/Button'
import { StudentCardSkeleton, DashboardStatsSkeleton, QuickActionsSkeleton } from '../ui/SkeletonLoader'
import { canAddStudent } from '../../utils/accessControl'

export function ParentDashboard() {
  const { user, profile, subscriptionPlan, maxStudents, dailyExamLimit, isBetaTester, effectiveAccess } = useAuth()
  const [students, setStudents] = useState<Student[]>([])
  const [loading, setLoading] = useState(true)
  const [showAddModal, setShowAddModal] = useState(false)
  const [showLeaderboard, setShowLeaderboard] = useState(false)
  const [showFamilyReports, setShowFamilyReports] = useState(false)
  const [showExamModal, setShowExamModal] = useState(false)
  const [showEditModal, setShowEditModal] = useState(false)
  const [showProgressModal, setShowProgressModal] = useState(false)
  const [showUpgradeModal, setShowUpgradeModal] = useState(false)
  const [showSubscriptionModal, setShowSubscriptionModal] = useState(false)
  const [showCheckoutSuccessModal, setShowCheckoutSuccessModal] = useState(false)
  const [showUserProfile, setShowUserProfile] = useState(false)
  const [selectedStudent, setSelectedStudent] = useState<Student | null>(null)
  const [error, setError] = useState('')
  const [connectionError, setConnectionError] = useState(false)
  const [dashboardStats, setDashboardStats] = useState({
    totalExams: 0,
    totalBadges: 0,
    averageScore: 0,
    totalXP: 0
  })
  const [totalQuestions, setTotalQuestions] = useState<number>(0)

  // Define isPremium based on effective access (includes beta testers)
  const isPremium = effectiveAccess?.hasUnlimitedAccess || subscriptionPlan === 'premium'

  useEffect(() => {
    if (user) {
      fetchStudents()
    }
  }, [user])

  // Check for checkout success query parameter
  useEffect(() => {
    const urlParams = new URLSearchParams(window.location.search)
    const checkoutStatus = urlParams.get('checkout')
    
    if (checkoutStatus === 'success') {
      setShowCheckoutSuccessModal(true)
      
      // Remove the query parameter from the URL
      const newUrl = window.location.pathname
      window.history.replaceState({}, document.title, newUrl)
    }
  }, [])

  // Check for any active exam sessions on mount
  useEffect(() => {
    if (students.length > 0) {
      // Check if any student has an active exam session
      for (const student of students) {
        const savedState = sessionStorage.getItem(`exam-state-${student.id}`)
        if (savedState) {
          try {
            const parsedState = JSON.parse(savedState)
            // Only restore modal if there's an active exam (not in setup or completed)
            if (parsedState.step === 'exam' && parsedState.examStarted === true) {
              setSelectedStudent(student)
              setShowExamModal(true)
              break // Only show one exam modal at a time
            }
          } catch {
            // Invalid session data, remove it
            sessionStorage.removeItem(`exam-state-${student.id}`)
          }
        }
      }
    }
  }, [students])

  const testConnection = async () => {
    try {
      console.log('🧪 Testing Supabase connection...')
      
      // Test basic connection
      const { data, error } = await supabase
        .from('users')
        .select('count')
        .limit(1)
      
      if (error) {
        console.error('❌ Connection test failed:', error)
        return false
      }
      
      console.log('✅ Connection test successful')
      return true
    } catch (err) {
      console.error('❌ Connection test error:', err)
      return false
    }
  }

  const fetchStudents = async () => {
    if (!user) return

    try {
      setLoading(true)
      setError('')
      setConnectionError(false)

      console.log('🔍 Starting to fetch students for user:', user.id)

      // First test the connection
      const connectionOk = await testConnection()
      if (!connectionOk) {
        setConnectionError(true)
        setError('Unable to connect to the database. Please check your internet connection and try again.')
        return
      }

      console.log('📡 Making request to fetch students...')

      const { data, error: fetchError } = await supabase
        .from('students')
        .select('*')
        .eq('user_id', user.id)
        .order('created_at', { ascending: false })

      console.log('📡 Students fetch response:', { data, error: fetchError })

      if (fetchError) {
        console.error('❌ Fetch error details:', fetchError)
        throw fetchError
      }

      console.log('✅ Students fetched successfully:', data?.length || 0, 'students')
      setStudents(data || [])
      
      // Fetch dashboard statistics using the fetched student data
      if (data && data.length > 0) {
        await fetchDashboardStats(data) // Pass the fetched data directly
      } else {
        // Reset stats if no students
        setDashboardStats({
          totalExams: 0,
          totalBadges: 0,
          averageScore: 0,
          totalXP: 0
        })
        // Still fetch questions count even with no students
        await fetchTotalQuestionsCount()
      }
    } catch (err: any) {
      console.error('❌ Error in fetchStudents:', err)
      
      // Check if it's a network error
      if (err.message === 'Failed to fetch' || err.name === 'TypeError') {
        setConnectionError(true)
        setError('Network connection failed. Please check your internet connection and ensure Supabase is accessible.')
      } else if (err.code === 'PGRST301') {
        setError('Database connection issue. Please try refreshing the page.')
      } else if (err.code === 'PGRST116') {
        setError('No data found. This might be a permissions issue.')
      } else {
        setError(err.message || 'Failed to load students. Please try again.')
      }
    } finally {
      setLoading(false)
    }
  }

  const fetchTotalQuestionsCount = async () => {
    try {
      // Use the most efficient method from landing page - no data transfer, just count
      const { count: questionsCount, error: questionsError } = await supabase
        .from('questions')
        .select('*', { count: 'exact', head: true })

      if (questionsError) {
        console.error('❌ Error fetching questions count:', questionsError)
      } else {
        setTotalQuestions(questionsCount || 0)
        console.log('✅ Dashboard: Fetched actual question count:', questionsCount)
      }
    } catch (error) {
      console.error('❌ Error in fetchTotalQuestionsCount:', error)
    }
  }

  const fetchDashboardStats = async (studentsData: Student[]) => {
    try {
      console.log('📊 Fetching dashboard stats for students:', studentsData.map(s => s.id))

      const studentIds = studentsData.map(s => s.id)

      // Fetch exam statistics
      const { data: exams, error: examsError } = await supabase
        .from('exams')
        .select('score, completed')
        .in('student_id', studentIds)
        .eq('completed', true)

      if (examsError) {
        console.error('❌ Error fetching exams:', examsError)
        throw examsError
      }

      // Fetch badge statistics
      const { data: badges, error: badgesError } = await supabase
        .from('student_badges')
        .select('id')
        .in('student_id', studentIds)

      if (badgesError) {
        console.error('Error fetching badges:', badgesError)
        throw badgesError
      }

      // Fetch total question count
      await fetchTotalQuestionsCount()

      // Calculate statistics using the passed studentsData parameter
      const totalXP = studentsData.reduce((sum, student) => sum + (student.xp || 0), 0)
      const totalExams = exams?.length || 0
      const completedExams = exams?.filter(e => e.completed) || []
      const scores = completedExams.map(e => e.score).filter(s => s !== null && s !== undefined)
      const averageScore = scores.length > 0 ? Math.round(scores.reduce((a, b) => a + b, 0) / scores.length) : 0
      const totalBadges = badges?.length || 0

      console.log('✅ Dashboard stats calculated:', {
        totalExams: completedExams.length,
        totalBadges,
        averageScore,
        totalXP
      })

      setDashboardStats({
        totalExams: completedExams.length,
        totalBadges,
        averageScore,
        totalXP
      })
    } catch (error) {
      console.error('❌ Error fetching dashboard stats:', error)
      // Don't show error for stats, just log it
    }
  }

  const handleStudentAdded = () => {
    fetchStudents() // Refresh the students list
  }

  const handleExamComplete = () => {
    // Delay refresh to allow badge data to be committed and modal to close
    setTimeout(() => {
      fetchStudents() // Refresh to update XP and stats including badges
    }, 1500) // 1.5 second delay - optimized from 2 seconds
  }

  const handleStudentUpdated = () => {
    fetchStudents() // Refresh the students list after edit
  }

  const handleOpenExamModal = (student: Student) => {
    setSelectedStudent(student)
    setShowExamModal(true)
  }

  const handleCloseExamModal = () => {
    setShowExamModal(false)
    setSelectedStudent(null)
    // Clear any saved exam state when modal is closed
    if (selectedStudent) {
      sessionStorage.removeItem(`exam-state-${selectedStudent.id}`)
    }
  }

  const handleOpenEditModal = (student: Student) => {
    setSelectedStudent(student)
    setShowEditModal(true)
  }

  const handleCloseEditModal = () => {
    setShowEditModal(false)
    setSelectedStudent(null)
  }

  const handleOpenProgressModal = (student: Student) => {
    setSelectedStudent(student)
    setShowProgressModal(true)
  }

  const handleCloseProgressModal = () => {
    setShowProgressModal(false)
    setSelectedStudent(null)
  }

  const handleStudentUpdatedFromModal = () => {
    setShowEditModal(false)
    setSelectedStudent(null)
    // Delay refresh to allow modal to close naturally
    setTimeout(() => {
      fetchStudents() // Refresh the students list after edit
    }, 1000)
  }

  const handleRetry = () => {
    fetchStudents()
  }

  const getPlanDisplayName = (plan: string | null) => {
    switch (plan) {
      case 'free': return 'Free Plan'
      case 'premium': return 'Premium Plan'
      default: return 'Unknown Plan'
    }
  }

  const getPlanColor = (plan: string | null) => {
    switch (plan) {
      case 'free': return 'bg-gradient-to-r from-blue-100 to-indigo-100 border-blue-300'
      case 'premium': return 'bg-gradient-to-r from-amber-100 via-orange-100 to-amber-100 border-amber-400'
      default: return 'bg-gradient-to-r from-slate-100 to-slate-200 border-slate-300'
    }
  }

  // Use access control logic that considers beta testers
  const canAddMoreStudents = profile ? canAddStudent(profile, students.length) : false

  return (
    <div className="min-h-screen bg-gradient-to-br from-slate-50 via-blue-50 to-indigo-50">
      <Header />
      
      {/* Floating decorative elements */}
      <div className="fixed top-20 right-10 animate-bounce-gentle z-10 opacity-40">
        <Star className="w-6 h-6 text-indigo-400" />
      </div>
      <div className="fixed top-40 right-32 animate-pulse-soft z-10 opacity-40">
        <Sparkles className="w-5 h-5 text-purple-400" />
      </div>
      <div className="fixed bottom-20 left-10 animate-wiggle z-10 opacity-40">
        <Heart className="w-7 h-7 text-pink-400" />
      </div>
      
      <main className="max-w-7xl mx-auto px-3 sm:px-6 lg:px-8 py-4 sm:py-6 relative z-20">
        {/* Welcome Section with Plan Info */}
        <div className="mb-4 sm:mb-6">
          <div className="bg-white/90 backdrop-blur-sm rounded-xl p-3 sm:p-4 border border-white/30 shadow-md">
            <div className="flex flex-col lg:flex-row items-center justify-between">
              <div className="flex flex-col sm:flex-row items-center mb-3 lg:mb-0">
                <div className="bg-gradient-to-br from-indigo-500 to-purple-500 rounded-lg p-2 sm:p-3 mb-2 sm:mb-0 sm:mr-3 shadow-md">
                  <Crown className="w-6 h-6 sm:w-7 text-white" />
                </div>
                <div className="text-center sm:text-left">
                  <h1 className="text-xl sm:text-2xl font-bold text-slate-800 mb-0.5">
                    Welcome, {profile?.full_name || 'Parent'}!
                    {isBetaTester ? (
                      <span className="ml-2 inline-flex items-center px-2 py-0.5 rounded-full text-xs font-medium bg-purple-100 text-purple-800 border border-purple-200">
                        <Zap className="w-3 h-3 mr-1" />
                        <span>Beta Tester</span>
                      </span>
                    ) : subscriptionPlan === 'premium' ? (
                      <span className="ml-2 inline-flex items-center px-2 py-0.5 rounded-full text-xs font-medium bg-amber-100 text-amber-800 border border-amber-200">
                        <Crown className="w-3 h-3 mr-1" />
                        <span className="cursor-pointer" onClick={() => setShowSubscriptionModal(true)}>Premium</span>
                      </span>
                    ) : null}
                  </h1>
                  <p className="text-sm sm:text-base text-slate-600 mb-1">
                    Ready to level up your kids' learning adventure?
                  </p>
                </div>
              </div>
              <div className="flex gap-2">
                <Button
                  onClick={() => setShowUserProfile(true)}
                  variant="outline"
                  size="sm"
                  icon={<Settings className="w-4 h-4" />}
                  className="border-indigo-300 text-indigo-700 hover:bg-indigo-50"
                >
                  Profile
                </Button>
                <Button
                  onClick={() => setShowLeaderboard(true)}
                  variant="gradient-primary"
                  size="sm"
                  icon={<Trophy className="w-4 h-4" />}
                >
                  Leaderboard
                </Button>
                <Button
                  onClick={() => setShowFamilyReports(true)}
                  variant="outline"
                  size="sm"
                  icon={<TrendingUp className="w-4 h-4" />}
                  className="border-blue-300 text-blue-700 hover:bg-blue-50"
                >
                  Reports
                </Button>
                {!isPremium && (
                  <Button
                    onClick={() => setShowUpgradeModal(true)}
                    variant="warning"
                    size="sm"
                    icon={<Crown className="w-4 h-4" />}
                    className="bg-gradient-to-r from-amber-500 to-orange-500"
                  >
                    Upgrade
                  </Button>
                )}
              </div>
            </div>
          </div>
        </div>
        
        {/* Subscription Banner */}
        <SubscriptionBanner className="mb-4 sm:mb-6" />

        {/* Enhanced Stats Grid - 6 Cards */}
        {loading ? (
          <DashboardStatsSkeleton />
        ) : (
          <div className="grid grid-cols-2 sm:grid-cols-3 lg:grid-cols-6 gap-3 sm:gap-4 mb-4 sm:mb-6">
            <div className="bg-white rounded-lg p-2.5 sm:p-3 shadow-sm border border-slate-200 hover-lift">
              <div className="flex items-center">
                                                    <div className="bg-gradient-to-br from-indigo-500 to-purple-500 rounded-lg p-1.5 sm:p-2 mr-2 shadow-sm">
                    <Users className="w-4 h-4 sm:w-5 text-white" />
                  </div>
                  <div>
                    <p className="text-xs font-medium text-slate-600">Kids</p>
                    <div className="flex items-baseline">
                      <p className="text-lg sm:text-xl font-bold text-slate-800 mr-1.5">{students.length}</p>
                      {isBetaTester ? (
                        <p className="text-xs text-purple-500">∞ beta</p>
                      ) : subscriptionPlan === 'free' ? (
                        <p className="text-xs text-slate-500">of 1</p>
                      ) : (
                        <p className="text-xs text-slate-500">∞</p>
                      )}
                    </div>
                  </div>
              </div>
            </div>

            <div className="bg-white rounded-lg p-2.5 sm:p-3 shadow-sm border border-slate-200 hover-lift">
              <div className="flex items-center">
                <div className="bg-gradient-to-br from-green-500 to-emerald-500 rounded-lg p-1.5 sm:p-2 mr-2 shadow-sm">
                  <BookOpen className="w-4 h-4 sm:w-5 text-white" />
                </div>
                <div>
                  <p className="text-xs font-medium text-slate-600">Exams Done</p>
                  <div className="flex items-baseline">
                    <p className="text-lg sm:text-xl font-bold text-slate-800 mr-1.5">{dashboardStats.totalExams}</p>
                    <p className="text-xs text-slate-500">
                      {dailyExamLimit === 999 ? '∞/day' : `${dailyExamLimit}/day`}
                    </p>
                  </div>
                </div>
              </div>
            </div>

            <div className="bg-white rounded-lg p-2.5 sm:p-3 shadow-sm border border-slate-200 hover-lift">
              <div className="flex items-center">
                <div className="bg-gradient-to-br from-amber-500 to-orange-500 rounded-lg p-1.5 sm:p-2 mr-2 shadow-sm">
                  <Trophy className="w-4 h-4 sm:w-5 text-white" />
                </div>
                <div>
                  <p className="text-xs font-medium text-slate-600">Badges</p>
                  <div className="flex items-baseline">
                    <p className="text-lg sm:text-xl font-bold text-slate-800 mr-1.5">{dashboardStats.totalBadges}</p>
                    <p className="text-xs text-slate-500">earned</p>
                  </div>
                </div>
              </div>
            </div>

            <div className="bg-white rounded-lg p-2.5 sm:p-3 shadow-sm border border-slate-200 hover-lift">
              <div className="flex items-center">
                <div className="bg-gradient-to-br from-red-500 to-pink-500 rounded-lg p-1.5 sm:p-2 mr-2 shadow-sm">
                  <TrendingUp className="w-4 h-4 sm:w-5 text-white" />
                </div>
                <div>
                  <p className="text-xs font-medium text-slate-600">Avg Score</p>
                  <div className="flex items-baseline">
                    <p className="text-lg sm:text-xl font-bold text-slate-800 mr-1.5">
                      {dashboardStats.averageScore > 0 ? `${dashboardStats.averageScore}%` : '-'}
                    </p>
                    <p className="text-xs text-slate-500">family</p>
                  </div>
                </div>
              </div>
            </div>

            <div className="bg-white rounded-lg p-2.5 sm:p-3 shadow-sm border border-slate-200 hover-lift">
              <div className="flex items-center">
                <div className="bg-gradient-to-br from-purple-500 to-violet-500 rounded-lg p-1.5 sm:p-2 mr-2 shadow-sm">
                  <Zap className="w-4 h-4 sm:w-5 text-white" />
                </div>
                <div>
                  <p className="text-xs font-medium text-slate-600">Total XP</p>
                  <div className="flex items-baseline">
                    <p className="text-lg sm:text-xl font-bold text-slate-800 mr-1.5">{dashboardStats.totalXP}</p>
                    <p className="text-xs text-slate-500">points</p>
                  </div>
                </div>
              </div>
            </div>

            <div className="bg-white rounded-lg p-2.5 sm:p-3 shadow-sm border border-slate-200 hover-lift">
              <div className="flex items-center">
                <div className="bg-gradient-to-br from-blue-500 to-cyan-500 rounded-lg p-1.5 sm:p-2 mr-2 shadow-sm">
                  <BookOpen className="w-4 h-4 sm:w-5 text-white" />
                </div>
                <div>
                  <p className="text-xs font-medium text-slate-600">Questions</p>
                  <div className="flex items-baseline">
                    <p className="text-lg sm:text-xl font-bold text-slate-800 mr-1.5">
                      {totalQuestions >= 1000 ? `${Math.floor(totalQuestions / 1000)}k+` : totalQuestions}
                    </p>
                    <p className="text-xs text-slate-500">available</p>
                  </div>
                </div>
              </div>
            </div>
          </div>
        )}

        {/* Children Management - Full Width */}
        <div className="mb-4 sm:mb-6">
          <div>
            <div className="bg-white/90 backdrop-blur-sm rounded-xl border border-white/30 shadow-md">
              <div className="p-3 sm:p-4 border-b border-slate-200">
                <div className="flex flex-col sm:flex-row items-center justify-between">
                  <div className="flex items-center mb-2 sm:mb-0">
                    <div className="bg-gradient-to-br from-indigo-500 to-purple-500 rounded-lg p-1.5 sm:p-2 mr-2 sm:mr-3 shadow-sm">
                      <Users className="w-5 h-5 sm:w-6 text-white" />
                    </div>
                                                              <h2 className="text-base sm:text-lg font-bold text-slate-800">
                      Your Amazing Kids ({students.length}{isBetaTester ? ' (unlimited - beta)' : subscriptionPlan === 'free' ? ' of 1' : ''})
                    </h2>
                  </div>
                  <Button 
                    variant="gradient-primary"
                    size="sm" 
                    onClick={() => canAddMoreStudents && setShowAddModal(true)}
                    disabled={!canAddMoreStudents}
                    icon={<Plus className="w-3.5 h-3.5" />}
                    className={`w-full sm:w-auto text-xs ${!canAddMoreStudents ? 'opacity-50 cursor-not-allowed' : ''}`}
                  >
                    Add Kid
                  </Button>
                </div>
                                  {!canAddMoreStudents && (
                    <div className="mt-2 p-2 bg-amber-100 border border-amber-300 rounded-lg">
                      <p className="text-amber-700 font-medium text-center text-xs">
                        Free plan is limited to 1 child. Upgrade to Premium to add more children.
                      </p>
                    </div>
                  )}
              </div>
              
              <div className="p-3 sm:p-4">
                {error && (
                  <div className="mb-3 bg-red-50 border-2 border-red-200 rounded-lg p-3">
                    <div className="flex items-start">
                      <AlertCircle className="w-5 h-5 text-red-500 mr-2 mt-0.5 flex-shrink-0" />
                      <div className="flex-1">
                        <p className="text-red-700 font-medium text-sm mb-2">{error}</p>
                        {connectionError && (
                          <div className="space-y-2">
                            <p className="text-red-600 text-xs">
                              Troubleshooting steps:
                            </p>
                            <ul className="text-red-600 text-xs space-y-1 ml-4">
                              <li>• Check your internet connection</li>
                              <li>• Verify Supabase configuration in .env file</li>
                              <li>• Ensure your Supabase project is active</li>
                              <li>• Try refreshing the page</li>
                            </ul>
                            <Button
                              onClick={handleRetry}
                              variant="outline"
                              size="sm"
                              className="mt-2 text-xs border-red-300 text-red-700 hover:bg-red-50"
                            >
                              Retry Connection
                            </Button>
                          </div>
                        )}
                      </div>
                    </div>
                  </div>
                )}

                {loading ? (
                  <div className="grid grid-cols-1 md:grid-cols-2 gap-3 sm:gap-4">
                    <StudentCardSkeleton />
                    <StudentCardSkeleton />
                  </div>
                ) : students.length === 0 && !error ? (
                  <div className="text-center py-6">
                    <div className="bg-indigo-100 rounded-full w-14 h-14 flex items-center justify-center mx-auto mb-3">
                      <Users className="w-8 h-8 text-indigo-500" />
                    </div>
                    <h3 className="text-lg sm:text-xl font-bold text-indigo-600 mb-2">No kids added yet!</h3>
                    <p className="text-slate-600 text-sm mb-3">
                      Start by adding your first kid to begin their epic learning adventure!
                    </p>
                                          <p className="text-indigo-500 mb-3 text-xs">
                        {subscriptionPlan === 'free' 
                          ? 'You can add 1 child with your free plan!' 
                          : 'You can add unlimited children with your premium plan!'}
                      </p>
                    <Button 
                      onClick={() => setShowAddModal(true)}
                      variant="gradient-primary"
                      size="sm"
                      icon={<Plus className="w-4 h-4" />}
                      className="w-full sm:w-auto"
                    >
                      Add Your First Kid!
                    </Button>
                  </div>
                ) : (
                  <div className="grid grid-cols-1 md:grid-cols-2 gap-3 sm:gap-4">
                    {students.map((student) => (
                      <StudentCard
                        key={student.id}
                        student={student}
                        allStudents={students}
                        onExamComplete={handleExamComplete}
                        onStudentUpdated={handleStudentUpdated}
                        onOpenExamModal={handleOpenExamModal}
                        onOpenEditModal={handleOpenEditModal}
                        onOpenProgressModal={handleOpenProgressModal}
                      />
                    ))}
                  </div>
                )}
              </div>
            </div>
          </div>
        </div>

      </main>

      {/* Modals */}
      <AddStudentModal
        isOpen={showAddModal}
        onClose={() => setShowAddModal(false)}
        onStudentAdded={handleStudentAdded}
      />

      <LeaderboardModal
        isOpen={showLeaderboard}
        onClose={() => setShowLeaderboard(false)}
      />

      <FamilyReportsModal
        isOpen={showFamilyReports}
        onClose={() => setShowFamilyReports(false)}
      />

      {selectedStudent && (
        <ExamModal
          isOpen={showExamModal}
          onClose={handleCloseExamModal}
          student={selectedStudent}
          allStudents={students}
          onExamComplete={handleExamComplete}
        />
      )}

      {selectedStudent && (
        <EditStudentModal
          isOpen={showEditModal}
          onClose={handleCloseEditModal}
          student={selectedStudent}
          onStudentUpdated={handleStudentUpdatedFromModal}
        />
      )}

      {selectedStudent && (
        <StudentProgressModal
          isOpen={showProgressModal}
          onClose={handleCloseProgressModal}
          student={selectedStudent}
                        isPremium={isPremium}
        />
      )}
      
      {/* Upgrade Modal */}
      <PremiumUpgradeModal
        isOpen={showUpgradeModal}
        onClose={() => setShowUpgradeModal(false)}
      />
      
      {/* Checkout Success Modal */}
      <CheckoutSuccessModal
        isOpen={showCheckoutSuccessModal}
        onClose={() => setShowCheckoutSuccessModal(false)}
      />
      
      {/* Subscription Management Modal */}
      <SubscriptionManagementModal
        isOpen={showSubscriptionModal}
        onClose={() => setShowSubscriptionModal(false)}
      />
      
      {/* User Profile Modal */}
      <UserProfileModal
        isOpen={showUserProfile}
        onClose={() => setShowUserProfile(false)}
      />
    </div>
  )
}<|MERGE_RESOLUTION|>--- conflicted
+++ resolved
@@ -13,12 +13,10 @@
 import { CheckoutSuccessModal } from './CheckoutSuccessModal'
 import { SubscriptionManagementModal } from './SubscriptionManagementModal'
 import { StudentProgressModal } from './StudentProgressModal'
-<<<<<<< HEAD
-import { Users, Plus, BookOpen, Trophy, TrendingUp, Crown, Star, Sparkles, Heart, Zap, AlertCircle } from 'lucide-react'
-=======
+
 import { UserProfileModal } from './UserProfileModal'
 import { Users, Plus, BookOpen, Trophy, TrendingUp, Crown, Star, Sparkles, Heart, Zap, Target, AlertCircle, Settings } from 'lucide-react'
->>>>>>> 00715cbd
+
 import { Button } from '../ui/Button'
 import { StudentCardSkeleton, DashboardStatsSkeleton, QuickActionsSkeleton } from '../ui/SkeletonLoader'
 import { canAddStudent } from '../../utils/accessControl'
